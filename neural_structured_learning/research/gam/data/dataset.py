--- conflicted
+++ resolved
@@ -16,21 +16,13 @@
 import logging
 import os
 import pickle
-<<<<<<< HEAD
-import scipy
-
-=======
+
 from gam.data.preprocessing import split_train_val
->>>>>>> e63a9e7e
+
 import numpy as np
 import scipy
 import tensorflow as tf
 
-<<<<<<< HEAD
-from gam.data.preprocessing import split_train_val
-
-=======
->>>>>>> e63a9e7e
 
 class Dataset(object):
   """A container for datasets.
@@ -40,10 +32,6 @@
   and unlabeled. These sets of samples are disjoint.
   """
 
-<<<<<<< HEAD
-  def __init__(self, name, features, labels, indices_train, indices_test,
-               indices_val, indices_unlabeled, num_classes=None,
-=======
   def __init__(self,
                name,
                features,
@@ -53,7 +41,6 @@
                indices_val,
                indices_unlabeled,
                num_classes=None,
->>>>>>> e63a9e7e
                feature_preproc_fn=lambda x: x):
     self.name = name
     self.features = features
@@ -74,12 +61,6 @@
     self.num_classes = 1 + max(labels) if num_classes is None else num_classes
 
   @staticmethod
-<<<<<<< HEAD
-  def build_from_splits(name, inputs_train, labels_train, inputs_val,
-                        labels_val, inputs_test, labels_test, inputs_unlabeled,
-                        labels_unlabeled=None, num_classes=None,
-                        feature_preproc_fn=lambda x: x):
-=======
   def build_from_splits(name,
                         inputs_train,
                         labels_train,
@@ -92,86 +73,12 @@
                         num_classes=None,
                         feature_preproc_fn=lambda x: x):
     """Build Dataset from splits."""
->>>>>>> e63a9e7e
     num_train = inputs_train.shape[0]
     num_val = inputs_val.shape[0]
     num_unlabeled = inputs_unlabeled.shape[0]
     num_test = inputs_test.shape[0]
 
     if labels_unlabeled is None:
-<<<<<<< HEAD
-      labels_unlabeled = np.zeros(shape=(num_unlabeled,),
-                                  dtype=labels_train[0].dtype)
-    features = np.concatenate(
-      (inputs_train, inputs_val, inputs_unlabeled, inputs_test))
-    labels = np.concatenate(
-      (labels_train, labels_val, labels_unlabeled, labels_test))
-
-    indices_train = np.arange(num_train)
-    indices_val = np.arange(num_train, num_train+num_val)
-    indices_unlabeled = np.arange(num_train+num_val,
-                                  num_train+num_val+num_unlabeled)
-    indices_test = np.arange(num_train+num_val+num_unlabeled,
-                             num_train+num_val+num_unlabeled+num_test)
-
-    return Dataset(name=name,
-                   features=features,
-                   labels=labels,
-                   indices_train=indices_train,
-                   indices_test=indices_test,
-                   indices_val=indices_val,
-                   indices_unlabeled=indices_unlabeled,
-                   num_classes=num_classes,
-                   feature_preproc_fn=feature_preproc_fn)
-
-  @staticmethod
-  def build_from_features(name, features, labels, indices_train, indices_test,
-                          indices_val=None, indices_unlabeled=None,
-                          percent_val=0.2, seed=None, num_classes=None,
-                          feature_preproc_fn=lambda x: x):
-    if indices_val is None:
-      rng = np.random.RandomState(seed=seed)
-      indices_train, indices_val = split_train_val(
-        np.arange(indices_train.shape[0]), percent_val, rng)
-
-    return Dataset(name=name,
-                   features=features,
-                   labels=labels,
-                   indices_train=indices_train,
-                   indices_test=indices_test,
-                   indices_val=indices_val,
-                   indices_unlabeled=indices_unlabeled,
-                   num_classes=num_classes,
-                   feature_preproc_fn=feature_preproc_fn)
-
-
-  def copy(self, name=None, features=None, labels=None, indices_train=None,
-           indices_test=None, indices_val=None, indices_unlabeled=None,
-           num_classes=None, feature_preproc_fn=None):
-    name = name if name is not None else self.name
-    features = features if features is not None else self.features
-    labels = labels if labels is not None else self.labels
-    indices_train = (indices_train if indices_train is not None else
-                     self.indices_train)
-    indices_test = (indices_test if indices_test is not None else
-                    self.indices_test)
-    indices_val = indices_val if indices_val is not None else self.indices_val
-    indices_unlabeled = (indices_unlabeled if indices_unlabeled is not None else
-                         self.indices_unlabeled)
-    num_classes = num_classes if num_classes is not None else self.num_classes
-    feature_preproc_fn = (feature_preproc_fn if feature_preproc_fn is not None
-                          else self.feature_preproc_fn)
-    return Dataset(
-      name=name,
-      features=features,
-      labels=labels,
-      indices_train=indices_train,
-      indices_test=indices_test,
-      indices_val=indices_val,
-      indices_unlabeled=indices_unlabeled,
-      num_classes=num_classes,
-      feature_preproc_fn=feature_preproc_fn)
-=======
       labels_unlabeled = np.zeros(
           shape=(num_unlabeled,), dtype=labels_train[0].dtype)
     features = np.concatenate(
@@ -225,7 +132,40 @@
         indices_unlabeled=indices_unlabeled,
         num_classes=num_classes,
         feature_preproc_fn=feature_preproc_fn)
->>>>>>> e63a9e7e
+
+  def copy(self,
+           name=None,
+           features=None,
+           labels=None,
+           indices_train=None,
+           indices_test=None,
+           indices_val=None,
+           indices_unlabeled=None,
+           num_classes=None,
+           feature_preproc_fn=None):
+    name = name if name is not None else self.name
+    features = features if features is not None else self.features
+    labels = labels if labels is not None else self.labels
+    indices_train = (indices_train if indices_train is not None else
+                     self.indices_train)
+    indices_test = (indices_test if indices_test is not None else
+                    self.indices_test)
+    indices_val = indices_val if indices_val is not None else self.indices_val
+    indices_unlabeled = (indices_unlabeled if indices_unlabeled is not None else
+                         self.indices_unlabeled)
+    num_classes = num_classes if num_classes is not None else self.num_classes
+    feature_preproc_fn = (feature_preproc_fn if feature_preproc_fn is not None
+                          else self.feature_preproc_fn)
+    return Dataset(
+        name=name,
+        features=features,
+        labels=labels,
+        indices_train=indices_train,
+        indices_test=indices_test,
+        indices_val=indices_val,
+        indices_unlabeled=indices_unlabeled,
+        num_classes=num_classes,
+        feature_preproc_fn=feature_preproc_fn)
 
   def copy_labels(self):
     return np.copy(self.labels)
@@ -309,16 +249,26 @@
 
 class GraphDataset(Dataset):
   """Data container for SSL datasets."""
-<<<<<<< HEAD
+
   class Edge(object):
     def __init__(self, src, tgt, weight=None):
       self.src = src
       self.tgt = tgt
       self.weight = weight
 
-  def __init__(self, name, features, labels, edges, indices_train, indices_test,
-               indices_val=None, indices_unlabeled=None, percent_val=0.2,
-               seed=None, num_classes=None, feature_preproc_fn=lambda x: x):
+  def __init__(self,
+               name,
+               features,
+               labels,
+               edges,
+               indices_train,
+               indices_test,
+               indices_val=None,
+               indices_unlabeled=None,
+               percent_val=0.2,
+               seed=None,
+               num_classes=None,
+               feature_preproc_fn=lambda x: x):
     self.edges = edges
 
     if indices_val is None:
@@ -337,9 +287,17 @@
       num_classes=num_classes,
       feature_preproc_fn=feature_preproc_fn)
 
-  def copy(self, name=None, features=None, labels=None, edges=None,
-           indices_train=None, indices_test=None, indices_val=None,
-           indices_unlabeled=None, num_classes=None, feature_preproc_fn=None):
+  def copy(self,
+           name=None,
+           features=None,
+           labels=None,
+           edges=None,
+           indices_train=None,
+           indices_test=None,
+           indices_val=None,
+           indices_unlabeled=None,
+           num_classes=None,
+           feature_preproc_fn=None):
     name = name if name is not None else self.name
     features = features if features is not None else self.features
     labels = labels if labels is not None else self.labels
@@ -366,122 +324,25 @@
       num_classes=num_classes,
       feature_preproc_fn=feature_preproc_fn)
 
-  def get_edges(self, src_labeled=None, tgt_labeled=None,
-                label_must_match=False):
-    labeled_mask = np.full((self.num_samples,), False)
-    labeled_mask[self.get_indices_train()] = True
-
-    def _labeled_cond(idx, is_labeled):
-      return (is_labeled is None) or (is_labeled == labeled_mask[idx])
-
-    def _agreement_cond(edge):
-      return self.get_labels(edge.src) == self.get_labels(edge.tgt)
-
-    agreement_cond = _agreement_cond if label_must_match else lambda e: True
-
-    return [e for e in self.edges
-            if _labeled_cond(e.src, src_labeled) and \
-            _labeled_cond(e.tgt, tgt_labeled) and \
-            agreement_cond(e)]
-
-
-class PlanetoidDataset(GraphDataset):
-  """Data container for Planetoid datasets."""
-
-  def __init__(self, name, adj, features, train_mask, val_mask, test_mask,
-               labels, row_normalize=False):
-
-    # Extract train, val, test, unlabeled indices.
-    train_indices = np.where(train_mask)[0]
-    test_indices = np.where(test_mask)[0]
-    val_indices = np.where(val_mask)[0]
-    unlabeled_mask = np.logical_not(train_mask | test_mask | val_mask)
-    unlabeled_indices = np.where(unlabeled_mask)[0]
-
-    # Extract node features.
-    if row_normalize:
-      features = self.preprocess_features(features)
-
-    features = np.float32(features.todense())
-
-    # Extract labels.
-    labels = np.argmax(labels, axis=-1)
-    num_classes = max(labels) + 1
-
-    # Extract edges.
-    adj = scipy.sparse.coo_matrix(adj)
-    edges = [self.Edge(src, tgt, val)
-             for src, tgt, val in zip(adj.row, adj.col, adj.data)]
-
-    # Convert to Dataset format.
-    super().__init__(
-      name=name,
-      features=features,
-      labels=labels,
-      edges=edges,
-      indices_train=train_indices,
-      indices_test=test_indices,
-      indices_val=val_indices,
-      indices_unlabeled=unlabeled_indices,
-      num_classes=num_classes,
-      feature_preproc_fn=lambda x: x)
-
-  @staticmethod
-  def preprocess_features(features):
-    """Row-normalize feature matrix."""
-    rowsum = np.array(features.sum(1))
-    r_inv = np.power(rowsum, -1).flatten()
-    r_inv[np.isinf(r_inv)] = 0.
-    r_mat_inv = scipy.sparse.diags(r_inv)
-    features = r_mat_inv.dot(features)
-    return features
-
-
-=======
-
-  class Edge(object):
-
-    def __init__(self, src, tgt, weight=None):
-      self.src = src
-      self.tgt = tgt
-      self.weight = weight
-
-  def __init__(self,
-               name,
-               features,
-               labels,
-               edges,
-               indices_train,
-               indices_test,
-               indices_val=None,
-               indices_unlabeled=None,
-               percent_val=0.2,
-               seed=None,
-               num_classes=None,
-               feature_preproc_fn=lambda x: x):
-    self.edges = edges
-
-    if indices_val is None:
-      rng = np.random.RandomState(seed=seed)
-      indices_train, indices_val = split_train_val(
-          np.arange(indices_train.shape[0]), percent_val, rng)
-
-    super(GraphDataset, self).__init__(
-        name=name,
-        features=features,
-        labels=labels,
-        indices_train=indices_train,
-        indices_test=indices_test,
-        indices_val=indices_val,
-        indices_unlabeled=indices_unlabeled,
-        num_classes=num_classes,
-        feature_preproc_fn=feature_preproc_fn)
-
   def get_edges(self,
                 src_labeled=None,
                 tgt_labeled=None,
                 label_must_match=False):
-    """Returns edges given source and target labeled nodes."""
+    """Returns the graph edges satisfying the requested labeling.
+
+    Args:
+        src_labeled: Boolean specifying whether the source of the edge should
+            be labeled (if True), or unlabeled (if False). If None, then the
+            source can be either labeled or unlabeled.
+        tgt_labeled: Boolean specifying whether the target of the edge should
+            be labeled (if True), or unlabeled (if False). If None, then the
+            target can be either labeled or unlabeled.
+        label_must_match: Boolean specifying whether the source and the target
+            nodes of the returned edges are required to have the same label.
+
+    Returns:
+        A list of edges.
+    """
     labeled_mask = np.full((self.num_samples,), False)
     labeled_mask[self.get_indices_train()] = True
 
@@ -531,6 +392,7 @@
 
     # Extract edges.
     adj = scipy.sparse.coo_matrix(adj)
+
     edges = [
         self.Edge(src, tgt, val)
         for src, tgt, val in zip(adj.row, adj.col, adj.data)
@@ -560,7 +422,6 @@
     return features
 
 
->>>>>>> e63a9e7e
 class CotrainDataset(object):
   """A wrapper around a Dataset object, adding co-training functionality.
 
@@ -806,14 +667,6 @@
   def copy_labels(self):
     return self.dataset.copy_labels()
 
-<<<<<<< HEAD
-  def get_edges(self, src_labeled=None, tgt_labeled=None,
-                label_must_match=False):
-    return self.dataset.get_edges(
-      src_labeled=src_labeled,
-      tgt_labeled=tgt_labeled,
-      label_must_match=label_must_match)
-=======
   def get_edges(self,
                 src_labeled=None,
                 tgt_labeled=None,
@@ -821,5 +674,4 @@
     return self.dataset.get_edges(
         src_labeled=src_labeled,
         tgt_labeled=tgt_labeled,
-        label_must_match=label_must_match)
->>>>>>> e63a9e7e
+        label_must_match=label_must_match)