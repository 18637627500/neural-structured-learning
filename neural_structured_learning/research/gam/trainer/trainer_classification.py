# Copyright 2019 Google LLC
#
# Licensed under the Apache License, Version 2.0 (the "License");
# you may not use this file except in compliance with the License.
# You may obtain a copy of the License at
#
#     https://www.apache.org/licenses/LICENSE-2.0
#
# Unless required by applicable law or agreed to in writing, software
# distributed under the License is distributed on an "AS IS" BASIS,
# WITHOUT WARRANTIES OR CONDITIONS OF ANY KIND, either express or implied.
# See the License for the specific language governing permissions and
# limitations under the License.
"""Trainer for classification models for Graph Agreement Models without a graph.

This class contains functionality that allows for training a classification
model to be used as part of Graph Agreement Models.
This implementation does not use a provided graph, but samples random pairs
of samples.
"""
import logging
import os

from gam.trainer.trainer_base import batch_iterator
from gam.trainer.trainer_base import Trainer

import numpy as np
import tensorflow as tf


class TrainerClassification(Trainer):
  """Trainer for the classifier component of a Graph Agreement Model.

  Attributes:
    model: A Model object that is used to provide the architecture of the
      classification model.
    is_train: A placeholder for a boolean value specyfing if the model is used
      for train or evaluation.
    data: A CotrainDataset object.
    trainer_agr: A TrainerAgreement or TrainerPerfectAgreement object.
    optimizer: Optimizer used for training the classification model.
    batch_size: Batch size for used when training and evaluating the
      classification model.
    gradient_clip: A float number representing the maximum gradient norm allowed
      if we do gradient clipping. If None, no gradient clipping is performed.
    min_num_iter: An integer representing the minimum number of iterations to
      train the classification model.
    max_num_iter: An integer representing the maximum number of iterations to
      train the classification model.
    num_iter_after_best_val: An integer representing the number of extra
      iterations to perform after improving the validation set accuracy.
    max_num_iter_cotrain: An integer representing the maximum number of cotrain
      iterations to train for.
    reg_weight_ll: A float representing the weight of the agreement loss term
      component of the classification model loss function, between
      labeled-labeled pairs of samples.
    reg_weight_lu: A float representing the weight of the agreement loss term
      component of the classification model loss function, between
      labeled-unlabeled pairs of samples.
    reg_weight_uu: A float representing the weight of the agreement loss term
      component of the classification model loss function, between
      unlabeled-unlabeled pairs of samples.
    num_pairs_reg: An integer representing the number of sample pairs of each
      type (LL, LU, UU) to include in each computation of the classification
      model loss.
    iter_cotrain: A Tensorflow variable containing the current cotrain
      iteration.
    enable_summaries: Boolean specifying whether to enable variable summaries.
    summary_step: Integer representing the summary step size.
    summary_dir: String representing the path to a directory where to save the
      variable summaries.
    logging_step: Integer representing the number of iterations after which we
      log the loss of the model.
    eval_step: Integer representing the number of iterations after which we
      evaluate the model.
    warm_start: Whether the model parameters are initialized at their best value
      in the previous cotrain iteration. If False, they are reinitialized.
      gradient_clip=None,
    abs_loss_chg_tol: A float representing the absolute tolerance for checking
      if the training loss has converged. If the difference between the current
      loss and previous loss is less than `abs_loss_chg_tol`, we count this
      iteration towards convergence (see `loss_chg_iter_below_tol`).
    rel_loss_chg_tol: A float representing the relative tolerance for checking
      if the training loss has converged. If the ratio between the current loss
      and previous loss is less than `rel_loss_chg_tol`, we count this iteration
      towards convergence (see `loss_chg_iter_below_tol`).
    loss_chg_iter_below_tol: An integer representing the number of consecutive
      iterations that pass the convergence criteria before stopping training.
    checkpoints_dir: Path to the folder where to store TensorFlow model
      checkpoints.
    weight_decay: Weight for the weight decay term in the classification model
      loss.
    weight_decay_schedule: Schedule how to adjust the classification weight
      decay weight after every cotrain iteration.
    penalize_neg_agr: Whether to not only encourage agreement between samples
      that the agreement model believes should have the same label, but also
      penalize agreement when two samples agree when the agreement model
      predicts they should disagree.
    use_l2_clssif: Whether to use L2 loss for classification, as opposed to the
      whichever loss is specified in the provided model_cls.
    first_iter_original:  A boolean specifying whether the first cotrain
      iteration trains the original classification model (with no agreement
      term).
    seed: Seed used by all the random number generators in this class.
    use_graph: Boolean specifying whether the agreement loss is applied to graph
      edges, as opposed to random pairs of samples.
  """

  def __init__(self,
               model,
               data,
               trainer_agr,
               optimizer,
               lr_initial,
               batch_size,
               min_num_iter,
               max_num_iter,
               num_iter_after_best_val,
               max_num_iter_cotrain,
               reg_weight_ll,
               reg_weight_lu,
               reg_weight_uu,
               num_pairs_reg,
               iter_cotrain,
               enable_summaries=False,
               summary_step=1,
               summary_dir=None,
               warm_start=False,
               gradient_clip=None,
               logging_step=1,
               eval_step=1,
               abs_loss_chg_tol=1e-10,
               rel_loss_chg_tol=1e-7,
               loss_chg_iter_below_tol=30,
               checkpoints_dir=None,
               weight_decay=None,
               weight_decay_schedule=None,
               penalize_neg_agr=False,
               first_iter_original=True,
               use_l2_classif=True,
               seed=None,
               lr_decay_steps=None,
               lr_decay_rate=None,
               use_graph=False):
    super(TrainerClassification, self).__init__(
        model=model,
        abs_loss_chg_tol=abs_loss_chg_tol,
        rel_loss_chg_tol=rel_loss_chg_tol,
        loss_chg_iter_below_tol=loss_chg_iter_below_tol)
    self.data = data
    self.trainer_agr = trainer_agr
    self.batch_size = batch_size
    self.min_num_iter = min_num_iter
    self.max_num_iter = max_num_iter
    self.num_iter_after_best_val = num_iter_after_best_val
    self.max_num_iter_cotrain = max_num_iter_cotrain
    self.enable_summaries = enable_summaries
    self.summary_step = summary_step
    self.summary_dir = summary_dir
    self.warm_start = warm_start
    self.gradient_clip = gradient_clip
    self.logging_step = logging_step
    self.eval_step = eval_step
    self.checkpoint_path = (
        os.path.join(checkpoints_dir, 'classif_best.ckpt')
        if checkpoints_dir is not None else None)
    self.weight_decay_initial = weight_decay
    self.weight_decay_schedule = weight_decay_schedule
    self.num_pairs_reg = num_pairs_reg
    self.reg_weight_ll = reg_weight_ll
    self.reg_weight_lu = reg_weight_lu
    self.reg_weight_uu = reg_weight_uu
    self.penalize_neg_agr = penalize_neg_agr
    self.use_l2_classif = use_l2_classif
    self.first_iter_original = first_iter_original
    self.iter_cotrain = iter_cotrain
    self.lr_initial = lr_initial
    self.lr_decay_steps = lr_decay_steps
    self.lr_decay_rate = lr_decay_rate
    self.use_graph = use_graph

    # Build TensorFlow graph.
    logging.info('Building classification TensorFlow graph...')

    # Create placeholders.
    # First obtain the features shape from the dataset, and append a batch_size
    # dimension to it (i.e., `None` to allow for variable batch size).
    features_shape = [None] + list(data.features_shape)
    input_features = tf.placeholder(
        tf.float32, shape=features_shape, name='input_features')
    input_labels = tf.placeholder(tf.int64, shape=(None,), name='input_labels')
    one_hot_labels = tf.one_hot(
        input_labels, data.num_classes, name='input_labels_one_hot')
    # Create a placeholder specifying if this is train time.
    is_train = tf.placeholder_with_default(False, shape=[], name='is_train')

    # Create variables and predictions.
    with tf.variable_scope('predictions'):
      encoding, variables, reg_params = self.model.get_encoding_and_params(
          inputs=input_features, is_train=is_train)
      self.variables = variables
      self.reg_params = reg_params
      predictions, variables, reg_params = (
          self.model.get_predictions_and_params(
              encoding=encoding, is_train=is_train))
      self.variables.update(variables)
      self.reg_params.update(reg_params)
      normalized_predictions = self.model.normalize_predictions(predictions)

    # Create a variable for weight decay that may be updated.
    weight_decay_var, weight_decay_update = self._create_weight_decay_var(
        weight_decay, weight_decay_schedule)

    # Create counter for classification iterations.
    iter_cls_total, iter_cls_total_update = self._create_counter()

    # Create loss.
    with tf.name_scope('loss'):
      if self.use_l2_classif:
        loss_supervised = tf.square(one_hot_labels - normalized_predictions)
        loss_supervised = tf.reduce_sum(loss_supervised, axis=-1)
        loss_supervised = tf.reduce_mean(loss_supervised)
      else:
<<<<<<< HEAD
        loss_supervised = self.model.get_loss(predictions=predictions,
                                              targets=one_hot_labels,
                                              weight_decay=None)
=======
        loss_supervised = self.model.get_loss(
            predictions=predictions, targets=one_hot_labels, weight_decay=None)
>>>>>>> 74745fca

      # Agreement regularization loss.
      loss_agr = self._get_agreement_reg_loss(data, is_train, features_shape)
      # If the first co-train iteration trains the original model (for
      # comparison purposes), then we do not add an agreement loss.
      if self.first_iter_original:
        loss_agr_weight = tf.cast(tf.greater(iter_cotrain, 0), tf.float32)
        loss_agr = loss_agr * loss_agr_weight

      # Weight decay loss.
      loss_reg = 0.0
      if weight_decay_var is not None:
        for var in reg_params.values():
          loss_reg += weight_decay_var * tf.nn.l2_loss(var)

      # Total loss.
      loss_op = loss_supervised + loss_agr + loss_reg

    # Create accuracy.
    accuracy = tf.equal(tf.argmax(normalized_predictions, 1), input_labels)
    accuracy = tf.reduce_mean(tf.cast(accuracy, tf.float32))

    # Create Tensorboard summaries.
    if self.enable_summaries:
      summaries = [
          tf.summary.scalar('loss_supervised', loss_supervised),
          tf.summary.scalar('loss_agr', loss_agr),
          tf.summary.scalar('loss_reg', loss_reg),
          tf.summary.scalar('loss_total', loss_op)
      ]
      self.summary_op = tf.summary.merge(summaries)

    # Create learning rate schedule and optimizer.
    self.global_step = tf.train.get_or_create_global_step()
    if self.lr_decay_steps is not None and self.lr_decay_rate is not None:
      self.lr = tf.train.exponential_decay(
          self.lr_initial,
          self.global_step,
          self.lr_decay_steps,
          self.lr_decay_rate,
          staircase=True)
      self.optimizer = optimizer(self.lr)
    else:
      self.optimizer = optimizer(lr_initial)

    # Get trainable variables and compute gradients.
    grads_and_vars = self.optimizer.compute_gradients(
        loss_op,
        tf.trainable_variables(scope=tf.get_default_graph().get_name_scope()))
    # Clip gradients.
    if self.gradient_clip:
      variab = [elem[1] for elem in grads_and_vars]
      gradients = [elem[0] for elem in grads_and_vars]
      gradients, _ = tf.clip_by_global_norm(gradients, self.gradient_clip)
      grads_and_vars = tuple(zip(gradients, variab))
    with tf.control_dependencies(
<<<<<<< HEAD
        tf.get_collection(tf.GraphKeys.UPDATE_OPS,
                          scope=tf.get_default_graph().get_name_scope())):
=======
        tf.get_collection(
            tf.GraphKeys.UPDATE_OPS,
            scope=tf.get_default_graph().get_name_scope())):
>>>>>>> 74745fca
      train_op = self.optimizer.apply_gradients(
          grads_and_vars, global_step=self.global_step)

    # Create a saver for model variables.
    trainable_vars = [v for _, v in grads_and_vars]

    # Put together the subset of variables to save and restore from the best
    # validation accuracy as we train the agreement model in one cotrain round.
    vars_to_save = trainable_vars + []
    if isinstance(weight_decay_var, tf.Variable):
      vars_to_save.append(weight_decay_var)
    saver = tf.train.Saver(vars_to_save)

    # Put together all variables that need to be saved in case the process is
    # interrupted and needs to be restarted.
    self.vars_to_save = [iter_cls_total, self.global_step]
    if isinstance(weight_decay_var, tf.Variable):
      self.vars_to_save.append(weight_decay_var)
    if self.warm_start:
      self.vars_to_save.extend([v for v in variables])

    # More variables to be initialized after the session is created.
    self.is_initialized = False

    self.rng = np.random.RandomState(seed)
    self.input_features = input_features
    self.input_labels = input_labels
    self.predictions = predictions
    self.normalized_predictions = normalized_predictions
    self.weight_decay_var = weight_decay_var
    self.weight_decay_update = weight_decay_update
    self.iter_cls_total = iter_cls_total
    self.iter_cls_total_update = iter_cls_total_update
    self.variables = variables
    self.accuracy = accuracy
    self.train_op = train_op
    self.loss_op = loss_op
    self.saver = saver
    self.batch_size_actual = tf.shape(self.predictions)[0]
    self.reset_optimizer = tf.variables_initializer(self.optimizer.variables())
    self.is_train = is_train

  def _create_weight_decay_var(self, weight_decay_initial,
                               weight_decay_schedule):
    """Creates a weight decay variable that can be updated using a schedule."""
    weight_decay_var = None
    weight_decay_update = None
    if weight_decay_schedule is None:
      if weight_decay_initial is not None:
        weight_decay_var = tf.constant(
<<<<<<< HEAD
          weight_decay_initial, dtype=tf.float32, name='weight_decay')
=======
            weight_decay_initial, dtype=tf.float32, name='weight_decay')
>>>>>>> 74745fca
      else:
        weight_decay_var = None
    elif weight_decay_schedule == 'linear':
      weight_decay_var = tf.get_variable(
          name='weight_decay',
          initializer=tf.constant(
              weight_decay_initial, name='weight_decay_initial'),
          use_resource=True,
          trainable=False)
      update_rate = weight_decay_initial / float(self.max_num_iter_cotrain)
      weight_decay_update = weight_decay_var.assign_sub(update_rate)
    return weight_decay_var, weight_decay_update

  def _create_counter(self):
    """Creates a cummulative iteration counter for all classification steps."""
    iter_cls_total = tf.get_variable(
        name='iter_cls_total',
        initializer=tf.constant(0, name='iter_cls_total'),
        use_resource=True,
        trainable=False)
    iter_cls_total_update = iter_cls_total.assign_add(1)
    return iter_cls_total, iter_cls_total_update

  def _get_agreement_reg_loss(self, data, is_train, features_shape):
    """Computes the regularization loss coming from the agreement term.

    This is calculated using the following idea: we incur a loss for pairs of
    samples that should have the same label, but for which the predictions of
    the classification model are not equal. The loss incured by each pair is
    proportionate to the distance between the two predictions, as well as the
    confidence we have that they should agree.

    In the case of pairs where both samples are labeled (LL), the agreement
    confidence is 1.0. When at least one sample is unlabeled (LU, UU), then we
    use the agreement model to estimate this confidence.

    Note that for the pairs where a label is available, we can compute this loss
    wrt. the actual label, instead of the classifier predictions. However, when
    both samples are labeled (LL), for one of them we use the prediction and for
    the other the true label -- otherwise there are no gradients to proagate.

    Arguments:
      data: A CotrainDataset object.
      is_train: A placeholder for a boolean that specifies if this is function
        is called as part of model training or inference.
      features_shape: A tuple of integers containing the number of features in
        each dimension of the inputs, not including batch size.

    Returns:
      The computed agreement loss op.
    """
    # Select num_pairs_reg pairs of samples from each category LL, LU, UU.
    # for which to do the regularization.
    indices_lu_left = tf.placeholder(dtype=tf.int64, shape=(None,))
    indices_lu_right = tf.placeholder(dtype=tf.int64, shape=(None,))
    indices_uu_left = tf.placeholder(dtype=tf.int64, shape=(None,))
    indices_uu_right = tf.placeholder(dtype=tf.int64, shape=(None,))

    features_ll_right = tf.placeholder(dtype=tf.float32, shape=features_shape)
    features_lu_left = tf.placeholder(dtype=tf.float32, shape=features_shape)
    features_lu_right = tf.placeholder(dtype=tf.float32, shape=features_shape)
    features_uu_left = tf.placeholder(dtype=tf.float32, shape=features_shape)
    features_uu_right = tf.placeholder(dtype=tf.float32, shape=features_shape)

    labels_ll_left_idx = tf.placeholder(dtype=tf.int64, shape=(None,))
    labels_ll_right_idx = tf.placeholder(dtype=tf.int64, shape=(None,))
    labels_lu_left_idx = tf.placeholder(dtype=tf.int64, shape=(None,))

    labels_ll_left = tf.one_hot(labels_ll_left_idx, data.num_classes)
    labels_lu_left = tf.one_hot(labels_lu_left_idx, data.num_classes)

    with tf.variable_scope('predictions', reuse=True):
      encoding, _, _ = self.model.get_encoding_and_params(
          inputs=features_ll_right, is_train=is_train, update_batch_stats=False)
      predictions_ll_right, _, _ = self.model.get_predictions_and_params(
          encoding=encoding, is_train=is_train)
      predictions_ll_right = self.model.normalize_predictions(
          predictions_ll_right)

      encoding, _, _ = self.model.get_encoding_and_params(
          inputs=features_lu_right, is_train=is_train, update_batch_stats=False)
      predictions_lu_right, _, _ = self.model.get_predictions_and_params(
          encoding=encoding, is_train=is_train)
      predictions_lu_right = self.model.normalize_predictions(
          predictions_lu_right)

      encoding, _, _ = self.model.get_encoding_and_params(
          inputs=features_uu_left, is_train=is_train, update_batch_stats=False)
      predictions_uu_left, _, _ = self.model.get_predictions_and_params(
          encoding=encoding, is_train=is_train)
      predictions_uu_left = self.model.normalize_predictions(
          predictions_uu_left)

      encoding, _, _ = self.model.get_encoding_and_params(
          inputs=features_uu_right, is_train=is_train, update_batch_stats=False)
      predictions_uu_right, _, _ = self.model.get_predictions_and_params(
          encoding=encoding, is_train=is_train)
      predictions_uu_right = self.model.normalize_predictions(
          predictions_uu_right)

    # Compute Euclidean distance between the label distributions that the
    # classification model predicts for the src and tgt of each pair.
    # Stop gradients need to be added
    # The case where there are no more uu or lu
    # edges at the end of training, so the shapes don't match needs fixing.
    left = tf.concat((labels_ll_left, labels_lu_left, predictions_uu_left),
                     axis=0)
    right = tf.concat(
        (predictions_ll_right, predictions_lu_right, predictions_uu_right),
        axis=0)
    dists = tf.reduce_sum(tf.square(left - right), axis=-1)

    # Estimate a weight for each distance, depending on the predictions
    # of the agreement model. For the labeled samples, we can use the actual
    # agreement between the labels, no need to estimate.
    agreement_ll = tf.cast(
        tf.equal(labels_ll_left_idx, labels_ll_right_idx), dtype=tf.float32)
    _, agreement_lu, _, _ = self.trainer_agr.create_agreement_prediction(
        src_features=features_lu_left,
        tgt_features=features_lu_right,
        is_train=is_train,
        src_indices=indices_lu_left,
        tgt_indices=indices_lu_right)
    _, agreement_uu, _, _ = self.trainer_agr.create_agreement_prediction(
        src_features=features_uu_left,
        tgt_features=features_uu_right,
        is_train=is_train,
        src_indices=indices_uu_left,
        tgt_indices=indices_uu_right)
    agreement = tf.concat((agreement_ll, agreement_lu, agreement_uu), axis=0)
    if self.penalize_neg_agr:
      # Since the agreement is predicting scores between [0, 1], anything
      # under 0.5 should represent disagreement. Therefore, we want to encourage
      # agreement whenever the score is > 0.5, otherwise don't incur any loss.
      agreement = tf.nn.relu(agreement - 0.5)

      # Create a Tensor containing the weights assigned to each pair in the
    # agreement regularization loss, depending on how many samples in the pair
    # were labeled. This weight can be either reg_weight_ll, reg_weight_lu,
    # or reg_weight_uu.
    num_ll = tf.shape(predictions_ll_right)[0]
    num_lu = tf.shape(predictions_lu_right)[0]
    num_uu = tf.shape(predictions_uu_left)[0]
    weights = tf.concat(
        (self.reg_weight_ll * tf.ones(num_ll,), self.reg_weight_lu *
         tf.ones(num_lu,), self.reg_weight_uu * tf.ones(num_uu,)),
        axis=0)

    # Scale each distance by its agreement weight and regularzation weight.
    loss = tf.reduce_mean(dists * weights * agreement)

    self.indices_lu_left = indices_lu_left
    self.indices_lu_right = indices_lu_right
    self.indices_uu_left = indices_uu_left
    self.indices_uu_right = indices_uu_right
    self.features_ll_right = features_ll_right
    self.features_lu_left = features_lu_left
    self.features_lu_right = features_lu_right
    self.features_uu_left = features_uu_left
    self.features_uu_right = features_uu_right
    self.labels_ll_left = labels_ll_left_idx
    self.labels_ll_right = labels_ll_right_idx
    self.labels_lu_left = labels_lu_left_idx
    self.agreement_lu = agreement_lu

    return loss

  def _construct_feed_dict(self,
                           data_iterator,
                           split,
                           pair_ll_iterator=None,
                           pair_lu_iterator=None,
                           pair_uu_iterator=None):
    """Construct feed dictionary."""
    try:
      input_indices = next(data_iterator)
      # Select the labels. Use the true, correct labels, at test time, and the
      # self-labeled ones at train time.
<<<<<<< HEAD
      labels = (self.data.get_original_labels(input_indices) if split == 'test'
                else self.data.get_labels(input_indices))
=======
      labels = (
          self.data.get_original_labels(input_indices)
          if split == 'test' else self.data.get_labels(input_indices))
>>>>>>> 74745fca
      feed_dict = {
          self.input_features: self.data.get_features(input_indices),
          self.input_labels: labels,
          self.is_train: split == 'train'
      }
      if pair_ll_iterator is not None:
        _, _, _, features_tgt, labels_src, labels_tgt = next(pair_ll_iterator)
        feed_dict.update({
            self.features_ll_right: features_tgt,
            self.labels_ll_left: labels_src,
            self.labels_ll_right: labels_tgt
        })
      if pair_lu_iterator is not None:
        indices_src, indices_tgt, features_src, features_tgt, labels_src, _ = (
            next(pair_lu_iterator))
        feed_dict.update({
            self.indices_lu_left: indices_src,
            self.indices_lu_right: indices_tgt,
            self.features_lu_left: features_src,
            self.features_lu_right: features_tgt,
            self.labels_lu_left: labels_src
        })
      if pair_uu_iterator is not None:
        indices_src, indices_tgt, features_src, features_tgt, _, _ = next(
            pair_uu_iterator)
        feed_dict.update({
            self.indices_uu_left: indices_src,
            self.indices_uu_right: indices_tgt,
            self.features_uu_left: features_src,
            self.features_uu_right: features_tgt
        })
      return feed_dict
    except StopIteration:
      # If the iterator has finished, return None.
      return None

  def pair_iterator(self, src_indices, tgt_indices, batch_size, data):
    """Iterator over pairs of samples.

    The first element of the pair is selected from the src_indices, and the
    second element is selected from tgt_indices.

    Arguments:
      src_indices: Numpy array containing the indices available for the source
        node.
      tgt_indices: Numpy array containing the indices available for the tgt
        node.
      batch_size: An integer representing the desired batch size.
      data: A CotrainDataset object used to extract the features and labels.

    Yields:
      indices_src, indices_tgt, features_src, features_tgt, labels_src,
      labels_tgt
    """

    def _select_from_pool(indices):
      """Selects batch_size indices from the provided list."""
      num_indices = len(indices)
      if num_indices > 0:
        idxs = self.rng.randint(0, high=num_indices, size=(batch_size,))
        indices_batch = indices[idxs]
        features_batch = data.get_features(indices_batch)
        labels_batch = data.get_labels(indices_batch)
      else:
        features_shape = [0] + list(data.features_shape)
        indices_batch = np.zeros(shape=(0,), dtype=np.int64)
        features_batch = np.zeros(shape=features_shape, dtype=np.float32)
        labels_batch = np.zeros(shape=(0,), dtype=np.int64)
      return indices_batch, features_batch, labels_batch

    while True:
      indices_src, features_src, labels_src = _select_from_pool(src_indices)
      indices_tgt, features_tgt, labels_tgt = _select_from_pool(tgt_indices)
      yield (indices_src, indices_tgt, features_src, features_tgt, labels_src,
             labels_tgt)

  def _evaluate(self, indices, split, session, summary_writer):
    """Evaluates the samples with the provided indices."""
    data_iterator_val = batch_iterator(
        indices,
        batch_size=self.batch_size,
        shuffle=False,
        allow_smaller_batch=True,
        repeat=False)
    feed_dict_val = self._construct_feed_dict(data_iterator_val, split)
    cummulative_acc = 0.0
    num_samples = 0
    while feed_dict_val is not None:
      val_acc, batch_size_actual = session.run(
          (self.accuracy, self.batch_size_actual), feed_dict=feed_dict_val)
      cummulative_acc += val_acc * batch_size_actual
      num_samples += batch_size_actual
      feed_dict_val = self._construct_feed_dict(data_iterator_val, split)
    if num_samples > 0:
      cummulative_acc /= num_samples

    if self.enable_summaries:
      summary = tf.Summary()
      summary.value.add(
          tag='ClassificationModel/' + split + '_acc',
          simple_value=cummulative_acc)
      iter_cls_total = session.run(self.iter_cls_total)
      summary_writer.add_summary(summary, iter_cls_total)
      summary_writer.flush()

    return cummulative_acc

  def edge_iterator(self, data, batch_size, labeling):
    """An iterator over graph edges.

    Args:
      data: A CotrainDataset object used to extract the features and labels.
      batch_size:  An integer representing the desired batch size.
      labeling: A string which can be `ll`, `lu` or `uu`, that is used to
        represent the type of edges to return, where `ll` refers to
        labeled-labeled, `lu` refers to labeled-unlabeled, and `uu` refers to
        unlabeled-unlabeled.

    Yields:
      indices_src, indices_tgt, features_src, features_tgt, labels_src,
      labels_tgt
    """
    if labeling == 'll':
      edges = data.get_edges(src_labeled=True, tgt_labeled=True,
                             label_must_match=True)
    elif labeling == 'lu':
      edges = (data.get_edges(src_labeled=True, tgt_labeled=False) +
               data.get_edges(src_labeled=False, tgt_labeled=True))
    elif labeling == 'uu':
      edges = data.get_edges(src_labeled=False, tgt_labeled=False)
    else:
      raise ValueError('Unsupported value for parameter `labeling`.')

    if len(edges) == 0:
      indices = np.zeros(shape=(0,), dtype=np.int32)
      features = np.zeros(shape=[0,] + list(data.features_shape),
                          dtype=np.float32)
      labels = np.zeros(shape=(0,), dtype=np.int64)
      while True:
        yield (indices, indices, features, features, labels, labels)

    edges = np.stack([(e.src, e.tgt) for e in edges])
    iterator = batch_iterator(
      inputs=edges,
      batch_size=batch_size,
      shuffle=True,
      allow_smaller_batch=False,
      repeat=True)

    for edge in iterator:
      indices_src = edge[:, 0]
      indices_tgt = edge[:, 1]
      features_src = data.get_features(indices_src)
      features_tgt = data.get_features(indices_tgt)
      labels_src = data.get_labels(indices_src)
      labels_tgt = data.get_labels(indices_tgt)
      yield (indices_src, indices_tgt, features_src, features_tgt,
             labels_src, labels_tgt)

  def _evaluate(self, indices, split, session, summary_writer):
    """Evaluates the samples with the provided indices."""
    data_iterator_val = batch_iterator(
      indices,
      batch_size=self.batch_size,
      shuffle=False,
      allow_smaller_batch=True,
      repeat=False)
    feed_dict_val = self._construct_feed_dict(data_iterator_val, split)
    cummulative_acc = 0.0
    num_samples = 0
    while feed_dict_val is not None:
      val_acc, batch_size_actual = session.run(
        (self.accuracy, self.batch_size_actual), feed_dict=feed_dict_val)
      cummulative_acc += val_acc * batch_size_actual
      num_samples += batch_size_actual
      feed_dict_val = self._construct_feed_dict(data_iterator_val, split)
    if num_samples > 0:
      cummulative_acc /= num_samples

    if self.enable_summaries:
      summary = tf.Summary()
      summary.value.add(
        tag='ClassificationModel/' + split + '_acc',
        simple_value=cummulative_acc)
      iter_cls_total = session.run(self.iter_cls_total)
      summary_writer.add_summary(summary, iter_cls_total)
      summary_writer.flush()

    return cummulative_acc

  def train(self, data, session=None, **kwargs):
    """Train the classification model on the provided dataset.

    Arguments:
      data: A CotrainDataset object.
      session: A TensorFlow session or None.
      **kwargs: Other keyword arguments.

    Returns:
      best_test_acc: A float representing the test accuracy at the iteration
        where the validation accuracy is maximum.
      best_val_acc: A float representing the best validation accuracy.
    """
    summary_writer = kwargs['summary_writer']
    logging.info('Training classifier...')

    if not self.is_initialized:
      self.is_initialized = True
    else:
      if self.weight_decay_update is not None:
        session.run(self.weight_decay_update)
        logging.info('New weight decay value:  %f',
                     session.run(self.weight_decay_var))
      # Reset the optimizer state (e.g., momentum).
      session.run(self.reset_optimizer)

    if not self.warm_start:
      # Re-initialize variables.
      initializers = [v.initializer for v in self.variables.values()]
      initializers.append(self.global_step.initializer)
      session.run(initializers)

    # Construct data iterator.
    logging.info('Training classifier with %d samples...', data.num_train())
    train_indices = data.get_indices_train()
    unlabeled_indices = data.get_indices_unlabeled()
    val_indices = data.get_indices_val()
    test_indices = data.get_indices_test()
    # Create an iterator for labeled samples for the supervised term.
    data_iterator_train = batch_iterator(
        train_indices,
        batch_size=self.batch_size,
        shuffle=True,
        allow_smaller_batch=False,
        repeat=True)
    # Create iterators for ll, lu, uu pairs of samples for the agreement term.
<<<<<<< HEAD
    if self.use_graph:
      pair_ll_iterator = self.edge_iterator(
        data, batch_size=self.num_pairs_reg, labeling='ll')
      pair_lu_iterator = self.edge_iterator(
        data, batch_size=self.num_pairs_reg, labeling='lu')
      pair_uu_iterator = self.edge_iterator(
        data, batch_size=self.num_pairs_reg, labeling='uu')
    else:
      pair_ll_iterator = self.pair_iterator(
          train_indices, train_indices, self.num_pairs_reg, data)
      pair_lu_iterator = self.pair_iterator(
          train_indices, unlabeled_indices, self.num_pairs_reg, data)
      pair_uu_iterator = self.pair_iterator(
          unlabeled_indices, unlabeled_indices, self.num_pairs_reg, data)
=======
    pair_ll_iterator = self.pair_iterator(train_indices, train_indices,
                                          self.num_pairs_reg, data)
    pair_lu_iterator = self.pair_iterator(train_indices, unlabeled_indices,
                                          self.num_pairs_reg, data)
    pair_uu_iterator = self.pair_iterator(unlabeled_indices, unlabeled_indices,
                                          self.num_pairs_reg, data)
>>>>>>> 74745fca

    step = 0
    iter_below_tol = 0
    min_num_iter = self.min_num_iter
    has_converged = step >= self.max_num_iter
    prev_loss_val = np.inf
    best_test_acc = -1
    best_val_acc = -1
    checkpoint_saved = False
    while not has_converged:
      feed_dict = self._construct_feed_dict(
<<<<<<< HEAD
        data_iterator=data_iterator_train,
        split='train',
        pair_ll_iterator=pair_ll_iterator,
        pair_lu_iterator=pair_lu_iterator,
        pair_uu_iterator=pair_uu_iterator)
=======
          data_iterator=data_iterator_train,
          split='train',
          pair_ll_iterator=pair_ll_iterator,
          pair_lu_iterator=pair_lu_iterator,
          pair_uu_iterator=pair_uu_iterator)
>>>>>>> 74745fca
      if self.enable_summaries and step % self.summary_step == 0:
        loss_val, summary, iter_cls_total, _ = session.run(
            [self.loss_op, self.summary_op, self.iter_cls_total, self.train_op],
            feed_dict=feed_dict)
        summary_writer.add_summary(summary, iter_cls_total)
        summary_writer.flush()
      else:
        loss_val, _ = session.run(
          (self.loss_op, self.train_op), feed_dict=feed_dict)

      # Log the loss, if necessary.
      if step % self.logging_step == 0:
        logging.info('Classification step %6d | Loss: %10.4f', step, loss_val)

      # Evaluate, if necessary.
      if step % self.eval_step == 0:
<<<<<<< HEAD
        val_acc = self._evaluate(val_indices, 'val', session, summary_writer)
=======
        logging.info('Evaluating on %d validation samples...', len(val_indices))
        val_acc = self._evaluate(val_indices, 'val', session, summary_writer)
        logging.info('Evaluating on %d test samples...', len(test_indices))
>>>>>>> 74745fca
        test_acc = self._evaluate(test_indices, 'test', session, summary_writer)

        if step % self.logging_step == 0 or val_acc > best_val_acc:
          logging.info(
              'Classification step %6d | Loss: %10.4f | val_acc: %10.4f | '
              'test_acc: %10.4f', step, loss_val, val_acc, test_acc)
        if val_acc > best_val_acc:
          best_val_acc = val_acc
          best_test_acc = test_acc
          if self.checkpoint_path:
            self.saver.save(
                session, self.checkpoint_path, write_meta_graph=False)
            checkpoint_saved = True
          # Go for at least num_iter_after_best_val more iterations.
          min_num_iter = max(self.min_num_iter,
                             step + self.num_iter_after_best_val)
          logging.info(
              'Achieved best validation. '
              'Extending to at least %d iterations...', min_num_iter)

      step += 1
      has_converged, iter_below_tol = self.check_convergence(
          prev_loss_val,
          loss_val,
          step,
          self.max_num_iter,
          iter_below_tol,
          min_num_iter=min_num_iter)
      session.run(self.iter_cls_total_update)
      prev_loss_val = loss_val

    # Return to the best model.
    if checkpoint_saved:
      logging.info('Restoring best model...')
      self.saver.restore(session, self.checkpoint_path)

    return best_test_acc, best_val_acc

  def predict(self, session, indices, is_train):
    """Make predictions for the provided sample indices."""
    num_inputs = len(indices)
    idx_start = 0
    predictions = []
    while idx_start < num_inputs:
      idx_end = min(idx_start + self.batch_size, num_inputs)
      batch_indices = indices[idx_start:idx_end]
      input_features = self.data.get_features(batch_indices)
      batch_predictions = session.run(
          self.normalized_predictions,
<<<<<<< HEAD
          feed_dict={self.input_features: input_features,
                     self.is_train:is_train})
=======
          feed_dict={
              self.input_features: input_features,
              self.is_train: is_train
          })
>>>>>>> 74745fca
      predictions.append(batch_predictions)
      idx_start = idx_end
    if not predictions:
      return np.zeros((0, self.data.num_classes), dtype=np.float32)
    return np.concatenate(predictions, axis=0)


class TrainerPerfectClassification(Trainer):
  """Trainer for a classifier that always predicts the correct value."""

  def __init__(self, data):
    self.data = data
    self.vars_to_save = []

  def train(self, unused_data, unused_session=None, **unused_kwargs):
    logging.info('Perfect classifier, no need to train...')
    return 1.0, 1.0

  def predict(self, unused_session, indices_unlabeled, **unused_kwargs):
    labels = self.data.get_original_labels(indices_unlabeled)
    num_samples = len(indices_unlabeled)
    predictions = np.zeros((num_samples, self.data.num_classes))
    predictions[np.arange(num_samples), labels] = 1.0
    return predictions<|MERGE_RESOLUTION|>--- conflicted
+++ resolved
@@ -96,11 +96,11 @@
       that the agreement model believes should have the same label, but also
       penalize agreement when two samples agree when the agreement model
       predicts they should disagree.
-    use_l2_clssif: Whether to use L2 loss for classification, as opposed to the
-      whichever loss is specified in the provided model_cls.
     first_iter_original:  A boolean specifying whether the first cotrain
       iteration trains the original classification model (with no agreement
       term).
+    use_l2_clssif: Whether to use L2 loss for classification, as opposed to the
+      whichever loss is specified in the provided model_cls.
     seed: Seed used by all the random number generators in this class.
     use_graph: Boolean specifying whether the agreement loss is applied to graph
       edges, as opposed to random pairs of samples.
@@ -221,14 +221,10 @@
         loss_supervised = tf.reduce_sum(loss_supervised, axis=-1)
         loss_supervised = tf.reduce_mean(loss_supervised)
       else:
-<<<<<<< HEAD
-        loss_supervised = self.model.get_loss(predictions=predictions,
-                                              targets=one_hot_labels,
-                                              weight_decay=None)
-=======
         loss_supervised = self.model.get_loss(
-            predictions=predictions, targets=one_hot_labels, weight_decay=None)
->>>>>>> 74745fca
+          predictions=predictions,
+          targets=one_hot_labels,
+          weight_decay=None)
 
       # Agreement regularization loss.
       loss_agr = self._get_agreement_reg_loss(data, is_train, features_shape)
@@ -285,14 +281,9 @@
       gradients, _ = tf.clip_by_global_norm(gradients, self.gradient_clip)
       grads_and_vars = tuple(zip(gradients, variab))
     with tf.control_dependencies(
-<<<<<<< HEAD
-        tf.get_collection(tf.GraphKeys.UPDATE_OPS,
-                          scope=tf.get_default_graph().get_name_scope())):
-=======
         tf.get_collection(
             tf.GraphKeys.UPDATE_OPS,
             scope=tf.get_default_graph().get_name_scope())):
->>>>>>> 74745fca
       train_op = self.optimizer.apply_gradients(
           grads_and_vars, global_step=self.global_step)
 
@@ -343,11 +334,7 @@
     if weight_decay_schedule is None:
       if weight_decay_initial is not None:
         weight_decay_var = tf.constant(
-<<<<<<< HEAD
-          weight_decay_initial, dtype=tf.float32, name='weight_decay')
-=======
             weight_decay_initial, dtype=tf.float32, name='weight_decay')
->>>>>>> 74745fca
       else:
         weight_decay_var = None
     elif weight_decay_schedule == 'linear':
@@ -526,14 +513,9 @@
       input_indices = next(data_iterator)
       # Select the labels. Use the true, correct labels, at test time, and the
       # self-labeled ones at train time.
-<<<<<<< HEAD
-      labels = (self.data.get_original_labels(input_indices) if split == 'test'
-                else self.data.get_labels(input_indices))
-=======
       labels = (
           self.data.get_original_labels(input_indices)
           if split == 'test' else self.data.get_labels(input_indices))
->>>>>>> 74745fca
       feed_dict = {
           self.input_features: self.data.get_features(input_indices),
           self.input_labels: labels,
@@ -610,37 +592,6 @@
       yield (indices_src, indices_tgt, features_src, features_tgt, labels_src,
              labels_tgt)
 
-  def _evaluate(self, indices, split, session, summary_writer):
-    """Evaluates the samples with the provided indices."""
-    data_iterator_val = batch_iterator(
-        indices,
-        batch_size=self.batch_size,
-        shuffle=False,
-        allow_smaller_batch=True,
-        repeat=False)
-    feed_dict_val = self._construct_feed_dict(data_iterator_val, split)
-    cummulative_acc = 0.0
-    num_samples = 0
-    while feed_dict_val is not None:
-      val_acc, batch_size_actual = session.run(
-          (self.accuracy, self.batch_size_actual), feed_dict=feed_dict_val)
-      cummulative_acc += val_acc * batch_size_actual
-      num_samples += batch_size_actual
-      feed_dict_val = self._construct_feed_dict(data_iterator_val, split)
-    if num_samples > 0:
-      cummulative_acc /= num_samples
-
-    if self.enable_summaries:
-      summary = tf.Summary()
-      summary.value.add(
-          tag='ClassificationModel/' + split + '_acc',
-          simple_value=cummulative_acc)
-      iter_cls_total = session.run(self.iter_cls_total)
-      summary_writer.add_summary(summary, iter_cls_total)
-      summary_writer.flush()
-
-    return cummulative_acc
-
   def edge_iterator(self, data, batch_size, labeling):
     """An iterator over graph edges.
 
@@ -770,7 +721,6 @@
         allow_smaller_batch=False,
         repeat=True)
     # Create iterators for ll, lu, uu pairs of samples for the agreement term.
-<<<<<<< HEAD
     if self.use_graph:
       pair_ll_iterator = self.edge_iterator(
         data, batch_size=self.num_pairs_reg, labeling='ll')
@@ -785,14 +735,6 @@
           train_indices, unlabeled_indices, self.num_pairs_reg, data)
       pair_uu_iterator = self.pair_iterator(
           unlabeled_indices, unlabeled_indices, self.num_pairs_reg, data)
-=======
-    pair_ll_iterator = self.pair_iterator(train_indices, train_indices,
-                                          self.num_pairs_reg, data)
-    pair_lu_iterator = self.pair_iterator(train_indices, unlabeled_indices,
-                                          self.num_pairs_reg, data)
-    pair_uu_iterator = self.pair_iterator(unlabeled_indices, unlabeled_indices,
-                                          self.num_pairs_reg, data)
->>>>>>> 74745fca
 
     step = 0
     iter_below_tol = 0
@@ -804,19 +746,11 @@
     checkpoint_saved = False
     while not has_converged:
       feed_dict = self._construct_feed_dict(
-<<<<<<< HEAD
-        data_iterator=data_iterator_train,
-        split='train',
-        pair_ll_iterator=pair_ll_iterator,
-        pair_lu_iterator=pair_lu_iterator,
-        pair_uu_iterator=pair_uu_iterator)
-=======
           data_iterator=data_iterator_train,
           split='train',
           pair_ll_iterator=pair_ll_iterator,
           pair_lu_iterator=pair_lu_iterator,
           pair_uu_iterator=pair_uu_iterator)
->>>>>>> 74745fca
       if self.enable_summaries and step % self.summary_step == 0:
         loss_val, summary, iter_cls_total, _ = session.run(
             [self.loss_op, self.summary_op, self.iter_cls_total, self.train_op],
@@ -833,13 +767,7 @@
 
       # Evaluate, if necessary.
       if step % self.eval_step == 0:
-<<<<<<< HEAD
         val_acc = self._evaluate(val_indices, 'val', session, summary_writer)
-=======
-        logging.info('Evaluating on %d validation samples...', len(val_indices))
-        val_acc = self._evaluate(val_indices, 'val', session, summary_writer)
-        logging.info('Evaluating on %d test samples...', len(test_indices))
->>>>>>> 74745fca
         test_acc = self._evaluate(test_indices, 'test', session, summary_writer)
 
         if step % self.logging_step == 0 or val_acc > best_val_acc:
@@ -889,15 +817,10 @@
       input_features = self.data.get_features(batch_indices)
       batch_predictions = session.run(
           self.normalized_predictions,
-<<<<<<< HEAD
-          feed_dict={self.input_features: input_features,
-                     self.is_train:is_train})
-=======
           feed_dict={
               self.input_features: input_features,
               self.is_train: is_train
           })
->>>>>>> 74745fca
       predictions.append(batch_predictions)
       idx_start = idx_end
     if not predictions:
