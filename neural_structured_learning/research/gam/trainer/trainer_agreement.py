--- conflicted
+++ resolved
@@ -241,14 +241,9 @@
       gradients, _ = tf.clip_by_global_norm(gradients, self.gradient_clip)
       grads_and_vars = tuple(zip(gradients, variab))
     with tf.control_dependencies(
-<<<<<<< HEAD
-        tf.get_collection(tf.GraphKeys.UPDATE_OPS,
-                          scope=tf.get_default_graph().get_name_scope())):
-=======
         tf.get_collection(
             tf.GraphKeys.UPDATE_OPS,
             scope=tf.get_default_graph().get_name_scope())):
->>>>>>> 74745fca
       train_op = self.optimizer.apply_gradients(
           grads_and_vars, global_step=self.global_step)
 
@@ -436,37 +431,23 @@
     acc = session.run(self.accuracy, feed_dict=feed_dict)
     return acc
 
-<<<<<<< HEAD
-
   def _eval_train(self, session, feed_dict):
     """Computes the accuracy of the predictions for the provided batch.
 
-=======
-  def _eval_train(self, session, feed_dict):
-    """Computes the accuracy of the predictions for the provided batch.
-
->>>>>>> 74745fca
     This calculates the accuracy for both class 1 (agreement) and class 0
     (disagreement).
 
     Arguments:
       session: A TensorFlow session.
       feed_dict: A train feed dictionary.
-<<<<<<< HEAD
-=======
-
->>>>>>> 74745fca
+
     Returns:
       The computed train accuracy.
     """
     train_acc, pred, targ = session.run(
-<<<<<<< HEAD
       (self.accuracy, self.normalized_predictions, self.labels),
       feed_dict=feed_dict)
-=======
-        (self.accuracy, self.normalized_predictions, self.labels),
-        feed_dict=feed_dict)
->>>>>>> 74745fca
+
     # Assume the threshold is at 0.5, and binarize the predictions.
     binary_pred = pred > 0.5
     targ = targ.astype(np.int32)
@@ -485,32 +466,15 @@
                  train_acc, acc_1, acc_0)
     return train_acc
 
-<<<<<<< HEAD
-
   def _eval_validation(self, data_iterator_val, num_samples_val, session):
     """Evaluate the current model on validation data.
-
     Args:
       data_iterator_val: An iterator that generates batches of edges and
         agreement labels.
-=======
-  def _eval_validation(self, data, labeled_nodes_val, ratio_pos_to_neg,
-                       num_samples_val, session):
-    """Evaluate the current model on validation data.
-
-    Args:
-      data: A CotrainDataset object.
-      labeled_nodes_val: An array of indices of labeled nodes from which to
-        sample validation pairs.
-      ratio_pos_to_neg: The ratio of positive to negative samples, which is used
-        to keep the samples agreement pairs balanced.
->>>>>>> 74745fca
       num_samples_val: Number of sample pairs to use for validation. Since the
         number of combinations of samples in `labeled_nodes_val` can be very
         high, for validation we use only `num_samples_val` pairs.
       session: A TensorFlow session.
-<<<<<<< HEAD
-
     Returns:
       Total accuracy on random pairs of samples.
     """
@@ -525,26 +489,6 @@
       samples_seen += batch_size_actual
       feed_dict_val = self._construct_feed_dict(
         data_iterator_val, is_train=False)
-    cummulative_val_acc /= samples_seen
-    return cummulative_val_acc
-=======
->>>>>>> 74745fca
-
-    Returns:
-      Total accuracy on random pairs of samples.
-    """
-    data_iterator_val = self._pair_iterator(
-        labeled_nodes_val, data, ratio_pos_neg=ratio_pos_to_neg)
-    feed_dict_val = self._construct_feed_dict(data_iterator_val, is_train=False)
-    cummulative_val_acc = 0.0
-    samples_seen = 0
-    while feed_dict_val is not None and samples_seen < num_samples_val:
-      val_acc, batch_size_actual = session.run(
-          (self.accuracy, self.batch_size_actual), feed_dict=feed_dict_val)
-      cummulative_val_acc += val_acc * batch_size_actual
-      samples_seen += batch_size_actual
-      feed_dict_val = self._construct_feed_dict(
-          data_iterator_val, is_train=False)
     cummulative_val_acc /= samples_seen
     return cummulative_val_acc
 
@@ -632,7 +576,6 @@
                      session.run(self.weight_decay_var))
 
     # Construct data iterator.
-<<<<<<< HEAD
     if self.use_graph:
       edges_train, agreement_train, edges_val, agreement_val = \
         self._get_neighbors(data)
@@ -644,13 +587,6 @@
       num_samples_train = num_labeled_samples * num_labeled_samples
       num_samples_val = min(int(num_samples_train * self.ratio_val),
                             self.max_num_samples_val)
-=======
-    labeled_samples = data.get_indices_train()
-    num_labeled_samples = len(labeled_samples)
-    num_samples_train = num_labeled_samples * num_labeled_samples
-    num_samples_val = min(
-        int(num_samples_train * self.ratio_val), self.max_num_samples_val)
->>>>>>> 74745fca
 
     if num_samples_train == 0:
       logging.info('No samples to train agreement. Skipping...')
@@ -687,13 +623,9 @@
       labeled_samples_train, labeled_nodes_val = self._select_val_samples(
         labeled_samples, self.ratio_val)
 
-<<<<<<< HEAD
+      # Create an iterator over training data pairs.
       data_iterator_train = self._pair_iterator(
-=======
-    # Create an iterator over training data pairs.
-    data_iterator_train = self._pair_iterator(
->>>>>>> 74745fca
-        labeled_samples_train, data, ratio_pos_neg=ratio_pos_to_neg)
+          labeled_samples_train, data, ratio_pos_neg=ratio_pos_to_neg)
 
     # Start training.
     best_val_acc = -1
@@ -729,7 +661,6 @@
           break
 
         # Evaluate on the selected validation data.
-<<<<<<< HEAD
         if self.use_graph:
           data_iterator_val = batch_iterator(
             edges_val,
@@ -743,11 +674,6 @@
             labeled_nodes_val, data, ratio_pos_neg=ratio_pos_to_neg)
         val_acc = self._eval_validation(
           data_iterator_val, num_samples_val, session)
-=======
-        val_acc = self._eval_validation(data, labeled_nodes_val,
-                                        ratio_pos_to_neg, num_samples_val,
-                                        session)
->>>>>>> 74745fca
 
         # Evaluate over a random choice of sample pairs, either labeled or not.
         acc_random = self._eval_random_pairs(data, session)
@@ -759,32 +685,24 @@
 
         if self.enable_summaries:
           summary = tf.Summary()
-<<<<<<< HEAD
-          summary.value.add(tag='AgreementModel/train_acc',
-                            simple_value=acc_train)
-          summary.value.add(tag='AgreementModel/val_acc',
-                            simple_value=val_acc)
-=======
           summary.value.add(
-              tag='AgreementModel/train_acc', simple_value=acc_train)
-          summary.value.add(tag='AgreementModel/val_acc', simple_value=val_acc)
->>>>>>> 74745fca
+            tag='AgreementModel/train_acc',
+            simple_value=acc_train)
+          summary.value.add(
+            tag='AgreementModel/val_acc',
+            simple_value=val_acc)
           if acc_random is not None:
             summary.value.add(
-                tag='AgreementModel/random_acc', simple_value=acc_random)
+              tag='AgreementModel/random_acc',
+              simple_value=acc_random)
           iter_total = session.run(self.iter_agr_total)
           summary_writer.add_summary(summary, iter_total)
           summary_writer.flush()
         if step % self.logging_step == 0 or val_acc > best_val_acc:
           logging.info(
               'Agreement step %6d | Loss: %10.4f | val_acc: %10.4f |'
-<<<<<<< HEAD
               'random_acc: %10.4f | acc_train: %10.4f', step, loss_val,
-            val_acc, acc_random, acc_train)
-=======
-              'random_acc: %10.4f | acc_train: %10.4f', step, loss_val, val_acc,
-              acc_random, acc_train)
->>>>>>> 74745fca
+              val_acc, acc_random, acc_train)
         if val_acc > best_val_acc:
           best_val_acc = val_acc
           if self.checkpoint_path:
@@ -1194,7 +1112,7 @@
     # perhaps there better ways (e.g. the closest samples in embedding space).
     train_indices = np.asarray(list(self.data.get_indices_train()))
     if len(train_indices) > num_neighbors:
-      self.rng.shuffle(train_indices)
+      np.random.shuffle(train_indices)
       train_indices = train_indices[:num_neighbors]
     num_labeled = train_indices.shape[0]
     train_labels = self.data.get_labels(train_indices)
